--- conflicted
+++ resolved
@@ -21,14 +21,11 @@
     - RACKET_DIR=~/racket
     - DISPLAY=:99.0            # needed by the unit tests, see comment on xvfb
 
-<<<<<<< HEAD
-=======
     # Print some useful warnings during complilation.  It would be good if
     # these would be made errors...
 
     - PLTSTDERR='error warning@optimizer'
 
->>>>>>> 06f29dc5
     # This environment variable is only decrypted on builds that are from the
     # original repository.(this actually makes sense, if you think about it)
     # -- tests that depend on private data will only run on the official
