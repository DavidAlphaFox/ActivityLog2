--- conflicted
+++ resolved
@@ -96,18 +96,13 @@
         (send allow-map-tile-download-check-box set-value (if allow? #t #f)))
       (let ((allow? (allow-weather-download)))
         (send allow-weather-download-check-box set-value (if allow? #t #f)))
-<<<<<<< HEAD
-      (let ((index (for/first ([(p idx) (in-indexed (get-tile-providers))]
-                                 #:when (equal? p (current-tile-provider)))
-=======
       (let ([fix? (fix-elevation-on-import)])
         (send fix-elevation-on-import-check-box set-value fix?))
-      (let ((index (for/first ([(p idx) (in-indexed (get-tile-provider-names))]
-                               #:when (equal? p (current-tile-provider-name)))
->>>>>>> 497a7f61
-                       idx)))
-          (when index
-            (send map-provider-choice set-selection index))))
+      (let ((index (for/first ([(p idx) (in-indexed (get-tile-providers))]
+                               #:when (equal? p (current-tile-provider)))
+                     idx)))
+        (when index
+          (send map-provider-choice set-selection index))))
 
     (define (save-preferences)
       (let ((val (send measurement-system-choice get-selection)))
